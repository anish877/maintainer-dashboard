--- conflicted
+++ resolved
@@ -145,11 +145,8 @@
   pendingComments           PendingComment[] @relation("PendingComments")
   completenessAnalyses      CompletenessAnalysis[] @relation("CompletenessAnalyses")
   completenessMetrics       CompletenessMetrics[] @relation("CompletenessMetrics")
-<<<<<<< HEAD
   contributorHealth         ContributorHealth[] @relation("ContributorHealth")
   contributorInsights       ContributorInsight[]
-=======
->>>>>>> 913dcdc7
 
   @@index([githubId])
   @@index([fullName])
@@ -179,11 +176,7 @@
   
   assignedIssues  Issue[]  @relation("AssignedIssues")
   assignedPRs     PullRequest[] @relation("AssignedPRs")
-<<<<<<< HEAD
-  
-=======
-
->>>>>>> 913dcdc7
+  
   @@unique([userId, repositoryId])
   @@index([repositoryId])
 }
@@ -263,12 +256,8 @@
   comments        IssueComment[]
   activities      IssueActivity[]
   sentimentAnalysis IssueSentiment?
-<<<<<<< HEAD
-  
-=======
   lifecycleTracking IssueLifecycle?
 
->>>>>>> 913dcdc7
   @@unique([repositoryId, number])
   @@index([githubId])
   @@index([repositoryId, state])
@@ -297,36 +286,6 @@
   MEDIUM
   LOW
 }
-<<<<<<< HEAD
-=======
-
-enum Difficulty {
-  EASY
-  MEDIUM
-  HARD
-  EXPERT
-}
-
-enum SourceType {
-  REDDIT
-  STACKOVERFLOW
-  DISCORD
-  TWITTER
-  HACKERNEWS
-  DEVTO
-}
-
-model IssueActivity {
-  id              String   @id @default(cuid())
-  activityType    ActivityType
-  metadata        Json?    // Flexible metadata storage
-  
-  createdAt       DateTime @default(now())
-  
-  // Relations
-  issueId         String
-  issue           Issue    @relation(fields: [issueId], references: [id], onDelete: Cascade)
->>>>>>> 913dcdc7
 
 enum Difficulty {
   EASY
@@ -371,27 +330,6 @@
   COMMIT_LINKED
   PR_LINKED
 }
-<<<<<<< HEAD
-=======
-
-model IssueComment {
-  id              String   @id @default(cuid())
-  githubId        Int      @unique
-  body            String   @db.Text
-  authorUsername  String
-  isFromAssignee  Boolean  @default(false)
-  
-  // Sentiment analysis
-  sentiment       Sentiment?
-  sentimentScore  Float?   // -1 to 1
-  
-  createdAt       DateTime @default(now())
-  updatedAt       DateTime @updatedAt
-  
-  // Relations
-  issueId         String
-  issue           Issue    @relation(fields: [issueId], references: [id], onDelete: Cascade)
->>>>>>> 913dcdc7
 
 model IssueComment {
   id              String   @id @default(cuid())
@@ -438,8 +376,6 @@
 // ================================
 // PULL REQUESTS
 // ================================
-<<<<<<< HEAD
-=======
 
 model PullRequest {
   id              String   @id @default(cuid())
@@ -489,56 +425,6 @@
   
   labels          PRLabel[]
   reviews         PRReview[]
->>>>>>> 913dcdc7
-
-model PullRequest {
-  id              String   @id @default(cuid())
-  githubId        Int      @unique
-  number          Int
-  title           String
-  body            String?  @db.Text
-  state           PRState  @default(OPEN)
-  
-  // GitHub metadata
-  githubUrl       String
-  authorUsername  String
-  authorAvatarUrl String?
-  sourceBranch    String
-  targetBranch    String
-  
-  // PR analysis
-  isFirstTimeContributor Boolean @default(false)
-  isSpam          Boolean  @default(false)
-  isLowQuality    Boolean  @default(false)
-  qualityScore    Float    @default(0) // 0-100
-  
-  // Review metrics
-  reviewCount     Int      @default(0)
-  approvalCount   Int      @default(0)
-  changeRequestCount Int   @default(0)
-  
-  // Code metrics
-  additions       Int      @default(0)
-  deletions       Int      @default(0)
-  changedFiles    Int      @default(0)
-  
-  isDraft         Boolean  @default(false)
-  isMergeable     Boolean  @default(false)
-  mergedAt        DateTime?
-  
-  createdAt       DateTime @default(now())
-  updatedAt       DateTime @updatedAt
-  closedAt        DateTime?
-  
-  // Relations
-  repositoryId    String
-  repository      Repository @relation(fields: [repositoryId], references: [id], onDelete: Cascade)
-  
-  assigneeId      String?
-  assignee        TeamMember? @relation("AssignedPRs", fields: [assigneeId], references: [id])
-  
-  labels          PRLabel[]
-  reviews         PRReview[]
   
   @@unique([repositoryId, number])
   @@index([githubId])
@@ -566,11 +452,7 @@
   // Relations
   pullRequestId   String
   pullRequest     PullRequest @relation(fields: [pullRequestId], references: [id], onDelete: Cascade)
-<<<<<<< HEAD
-  
-=======
-
->>>>>>> 913dcdc7
+  
   @@index([pullRequestId])
 }
 
@@ -618,11 +500,7 @@
   issue           Issue    @relation(fields: [issueId], references: [id], onDelete: Cascade)
   labelId         String
   label           Label    @relation(fields: [labelId], references: [id], onDelete: Cascade)
-<<<<<<< HEAD
-  
-=======
-
->>>>>>> 913dcdc7
+  
   @@unique([issueId, labelId])
   @@index([issueId])
   @@index([labelId])
@@ -637,11 +515,7 @@
   pullRequest     PullRequest @relation(fields: [pullRequestId], references: [id], onDelete: Cascade)
   labelId         String
   label           Label    @relation(fields: [labelId], references: [id], onDelete: Cascade)
-<<<<<<< HEAD
-  
-=======
-
->>>>>>> 913dcdc7
+  
   @@unique([pullRequestId, labelId])
   @@index([pullRequestId])
   @@index([labelId])
@@ -650,8 +524,6 @@
 // ================================
 // CONTRIBUTORS
 // ================================
-<<<<<<< HEAD
-=======
 
 model Contributor {
   id              String   @id @default(cuid())
@@ -679,34 +551,6 @@
   repository      Repository @relation(fields: [repositoryId], references: [id], onDelete: Cascade)
   
   achievements    ContributorAchievement[]
->>>>>>> 913dcdc7
-
-model Contributor {
-  id              String   @id @default(cuid())
-  username        String
-  avatarUrl       String?
-  
-  // Contribution metrics
-  totalContributions Int   @default(0)
-  issuesCreated   Int      @default(0)
-  prsCreated      Int      @default(0)
-  commitsCount    Int      @default(0)
-  
-  isFirstTime     Boolean  @default(true)
-  lastContribution DateTime?
-  
-  // Health metrics
-  retentionScore  Float    @default(0) // 0-100
-  engagementScore Float    @default(0) // 0-100
-  
-  createdAt       DateTime @default(now())
-  updatedAt       DateTime @updatedAt
-  
-  // Relations
-  repositoryId    String
-  repository      Repository @relation(fields: [repositoryId], references: [id], onDelete: Cascade)
-  
-  achievements    ContributorAchievement[]
   
   @@unique([repositoryId, username])
   @@index([repositoryId])
@@ -723,11 +567,7 @@
   // Relations
   contributorId   String
   contributor     Contributor @relation(fields: [contributorId], references: [id], onDelete: Cascade)
-<<<<<<< HEAD
-  
-=======
-
->>>>>>> 913dcdc7
+  
   @@index([contributorId])
 }
 
@@ -742,35 +582,6 @@
   DOCUMENTATION_HERO
   CODE_REVIEWER
 }
-<<<<<<< HEAD
-=======
-
-// ================================
-// COMMUNITY SCRAPING
-// ================================
-
-model ScraperSource {
-  id              String   @id @default(cuid())
-  sourceType      SourceType
-  
-  // Source configuration
-  url             String?  // For Reddit subreddit, SO tags, etc.
-  keywords        Json?    // Array of keywords to monitor
-  isActive        Boolean  @default(true)
-  
-  // Scraping frequency
-  lastScrapedAt   DateTime?
-  scrapeInterval  Int      @default(60) // minutes
-  
-  createdAt       DateTime @default(now())
-  updatedAt       DateTime @updatedAt
-  
-  // Relations
-  repositoryId    String
-  repository      Repository @relation(fields: [repositoryId], references: [id], onDelete: Cascade)
-  
-  scrapedContent  ScrapedContent[]
->>>>>>> 913dcdc7
 
 // ================================
 // COMMUNITY SCRAPING
@@ -826,11 +637,7 @@
   // Relations
   sourceId        String
   source          ScraperSource @relation(fields: [sourceId], references: [id], onDelete: Cascade)
-<<<<<<< HEAD
-  
-=======
-
->>>>>>> 913dcdc7
+  
   @@index([sourceId])
   @@index([status])
 }
@@ -957,19 +764,11 @@
   
   @@index([processedIssueId])
 }
-<<<<<<< HEAD
 
 // ================================
 // ANALYTICS
 // ================================
 
-=======
-
-// ================================
-// ANALYTICS
-// ================================
-
->>>>>>> 913dcdc7
 model RepositoryAnalytics {
   id              String   @id @default(cuid())
   date            DateTime @default(now()) @db.Date
@@ -1165,7 +964,6 @@
 model CompletenessAnalysis {
   id              String   @id @default(cuid())
   
-<<<<<<< HEAD
   // Issue information
   issueNumber     Int
   issueTitle      String
@@ -1194,21 +992,6 @@
   
   // Analysis metadata
   analysisVersion String   @default("v1")
-=======
-  // Analysis results
-  issueNumber     Int
-  overallScore    Float    // 0-100
-  reproductionSteps Json
-  expectedBehavior Json
-  versionInfo     Json
-  environmentDetails Json
-  errorLogs       Json
-  screenshots     Json
-  
-  // Analysis metadata
-  analysisVersion String   @default("v1")
-  confidence      Float    @default(0)
->>>>>>> 913dcdc7
   processingTime  Int?     // milliseconds
   
   createdAt       DateTime @default(now())
@@ -1281,7 +1064,6 @@
 }
 
 // ================================
-<<<<<<< HEAD
 // CONTRIBUTOR HEALTH ANALYTICS
 // ================================
 
@@ -1437,97 +1219,4 @@
   WARNING
   CRITICAL
   SUCCESS
-=======
-// ISSUE LIFECYCLE TRACKING
-// ================================
-
-model IssueLifecycle {
-  id                    String                @id @default(cuid())
-  issueId               String                @unique
-  issue                 Issue                 @relation(fields: [issueId], references: [id], onDelete: Cascade)
-  
-  // Status tracking
-  currentStatus         LifecycleStatus       @default(OPEN)
-  statusHistory         Json?                 // Array of status changes with timestamps
-  
-  // Time tracking
-  timeInOpen            Int                   @default(0) // minutes
-  timeInProgress        Int                   @default(0) // minutes
-  timeInReview          Int                   @default(0) // minutes
-  timeInTesting         Int                   @default(0) // minutes
-  totalResolutionTime   Int?                  // minutes from open to closed
-  
-  // AI Predictions
-  predictedResolutionTime Int?                // predicted minutes to resolution
-  predictionConfidence    Float?              // 0-1 confidence in prediction
-  predictionFactors       Json?               // factors used in prediction
-  
-  // Bottleneck analysis
-  bottleneckAnalysis      Json?               // AI analysis of bottlenecks
-  stuckIssues            Json?                // issues that appear stuck
-  
-  // Efficiency metrics
-  efficiencyScore        Float?               // overall efficiency score
-  lastActivityAt         DateTime?
-  isStuck                Boolean              @default(false)
-  stuckReason            String?
-  stuckSince             DateTime?
-  
-  // Lifecycle events
-  events                 LifecycleEvent[]
-  
-  createdAt              DateTime             @default(now())
-  updatedAt              DateTime             @updatedAt
-
-  @@index([currentStatus])
-  @@index([isStuck])
-  @@index([efficiencyScore])
-}
-
-model LifecycleEvent {
-  id              String          @id @default(cuid())
-  lifecycleId     String
-  lifecycle       IssueLifecycle  @relation(fields: [lifecycleId], references: [id], onDelete: Cascade)
-  
-  eventType       LifecycleEventType
-  fromStatus      LifecycleStatus?
-  toStatus        LifecycleStatus?
-  timestamp       DateTime        @default(now())
-  
-  // Additional context
-  triggeredBy     String?         // user, system, webhook, etc.
-  metadata        Json?           // additional event data
-  
-  @@index([lifecycleId, timestamp])
-  @@index([eventType])
-}
-
-enum LifecycleStatus {
-  OPEN
-  IN_PROGRESS
-  IN_REVIEW
-  IN_TESTING
-  READY_TO_MERGE
-  CLOSED
-  STUCK
-}
-
-enum LifecycleEventType {
-  STATUS_CHANGE
-  ASSIGNMENT_CHANGE
-  COMMENT_ADDED
-  LABEL_ADDED
-  LABEL_REMOVED
-  MILESTONE_CHANGED
-  PR_CREATED
-  PR_MERGED
-  REVIEW_REQUESTED
-  REVIEW_COMPLETED
-  TESTING_STARTED
-  TESTING_COMPLETED
-  STUCK_DETECTED
-  UNSTUCK_DETECTED
-  EFFICIENCY_ANALYSIS
-  PREDICTION_UPDATE
->>>>>>> 913dcdc7
 }