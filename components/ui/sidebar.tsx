--- conflicted
+++ resolved
@@ -590,7 +590,6 @@
                   </div>
                 </SidebarLink>
               </li>
-<<<<<<< HEAD
               {/* Repositories */}
               <li className={`pl-4 pr-3 py-2 rounded-lg mb-0.5 last:mb-0 bg-linear-to-r ${segments.includes('repos') && 'from-violet-500/[0.12] dark:from-violet-500/[0.24] to-violet-500/[0.04]'}`}>
                 <SidebarLink href="/repos">
@@ -645,7 +644,6 @@
                   </div>
                 </SidebarLink>
               </li>
-=======
               {/* GitHub */}
               <SidebarLinkGroup open={segments.includes('repos') || segments.includes('triage') || segments.includes('chat') || segments.includes('assignments')}>
                 {(handleClick, open) => {
@@ -716,7 +714,6 @@
                   )
                 }}
               </SidebarLinkGroup>
->>>>>>> 22d25ac9
               {/* Settings */}
               <SidebarLinkGroup open={segments.includes('settings')}>
                 {(handleClick, open) => {
