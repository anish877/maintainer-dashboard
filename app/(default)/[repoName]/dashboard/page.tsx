'use client'

import { useState, useEffect } from 'react'
import { useParams, useRouter } from 'next/navigation'
import RepoAssignments from './repo-assignments'
import RepoMaintainerControls from './repo-maintainer-controls'
<<<<<<< HEAD
import RepoStaleIssues from './repo-stale-issues'
=======
import { Lock, Users, AlertTriangle, Bot, Search, Shield, BarChart3, RefreshCw, ExternalLink, Star, GitFork, Bug, Code } from 'lucide-react'
>>>>>>> 913dcdc7

export default function RepoDashboard() {
  const params = useParams()
  const router = useRouter()
  const repoName = params.repoName as string
  
  const [repo, setRepo] = useState<any>(null)
  const [loading, setLoading] = useState(true)
  const [error, setError] = useState<string | null>(null)

  useEffect(() => {
    if (repoName) {
      fetchRepoData()
    }
  }, [repoName])

  const fetchRepoData = async () => {
    try {
      setLoading(true)
      setError(null)
      
      const response = await fetch(`/api/github/repos/${repoName}`)
      
      if (!response.ok) {
        const errorData = await response.json()
        if (response.status === 403 && errorData.isCollaborator) {
          // User is a collaborator but not the owner
          setError('You are not the owner of this repository. You may be a collaborator.')
          return
        }
        throw new Error(errorData.error || 'Failed to fetch repository data')
      }
      
      const data = await response.json()
      setRepo(data.repo)
    } catch (err) {
      console.error('Error fetching repo data:', err)
      setError(err instanceof Error ? err.message : 'Failed to fetch repository data')
    } finally {
      setLoading(false)
    }
  }

  if (loading) {
    return (
      <div className="px-4 sm:px-6 lg:px-8 py-8 w-full max-w-[96rem] mx-auto">
        <div className="flex items-center justify-center min-h-[400px]">
          <div className="animate-pulse space-y-4 w-full max-w-md">
            <div className="h-8 bg-gray-200 dark:bg-gray-700 rounded w-48 mx-auto"></div>
            <div className="h-4 bg-gray-200 dark:bg-gray-700 rounded w-32 mx-auto"></div>
            <div className="h-32 bg-gray-200 dark:bg-gray-700 rounded"></div>
          </div>
        </div>
      </div>
    )
  }

  if (error || !repo) {
    const isAuthError = error?.includes('Authentication required') || error?.includes('GitHub token') || error?.includes('Access denied')
    const isCollaboratorError = error?.includes('not the owner of this repository')
    
    return (
      <div className="px-4 sm:px-6 lg:px-8 py-8 w-full max-w-[96rem] mx-auto">
        <div className="flex items-center justify-center min-h-[400px]">
        <div className="text-center max-w-md">
          <div className="text-red-500 mb-4 text-4xl">
            {isAuthError ? <Lock className="w-12 h-12 mx-auto" /> : isCollaboratorError ? <Users className="w-12 h-12 mx-auto" /> : <AlertTriangle className="w-12 h-12 mx-auto" />}
          </div>
            <h2 className="text-xl font-semibold text-gray-800 dark:text-gray-100 mb-2">
              {isAuthError ? 'Authentication Issue' : isCollaboratorError ? 'Not Repository Owner' : 'Repository Not Found'}
            </h2>
            <p className="text-gray-500 dark:text-gray-400 mb-6">
              {isAuthError 
                ? 'Your GitHub token may have expired or lacks permissions. Please sign out and sign back in to refresh your access.'
                : isCollaboratorError
                ? 'You appear to be a collaborator on this repository, but you are not the owner. Some features may be limited.'
                : error || 'The requested repository could not be found.'
              }
            </p>
            <div className="space-y-3">
              {isAuthError && (
                <>
                  <button
                    onClick={() => {
                      // Sign out and redirect to sign in
                      window.location.href = '/api/auth/signout'
                    }}
                    className="inline-flex items-center gap-2 bg-red-600 text-white px-4 py-2 rounded-lg font-medium hover:bg-red-700 transition-colors w-full justify-center"
                  >
                    <RefreshCw className="w-4 h-4" /> Sign Out & Refresh Token
                  </button>
                  <button
                    onClick={() => router.push('/repos')}
                    className="inline-flex items-center gap-2 bg-blue-600 text-white px-4 py-2 rounded-lg font-medium hover:bg-blue-700 transition-colors w-full justify-center"
                  >
                    <BarChart3 className="w-4 h-4" /> View All Repositories
                  </button>
                </>
              )}
              <button
                onClick={() => router.back()}
                className="inline-flex items-center gap-2 bg-gray-600 text-white px-4 py-2 rounded-lg font-medium hover:bg-gray-700 transition-colors w-full justify-center"
              >
                ← Go Back
              </button>
            </div>
          </div>
        </div>
      </div>
    )
  }

  return (
    <div className="px-4 sm:px-6 lg:px-8 py-8 w-full max-w-[96rem] mx-auto">

      {/* Page header */}
      <div className="mb-8">
        <div className="flex items-center space-x-4 mb-4">
          <button
            onClick={() => router.back()}
            className="inline-flex items-center gap-2 text-gray-500 dark:text-gray-400 hover:text-gray-700 dark:hover:text-gray-200 transition-colors"
          >
            ← Back
          </button>
        </div>
        <div className="flex flex-col lg:flex-row lg:items-center lg:justify-between gap-4">
          <div>
            <h1 className="text-3xl md:text-4xl text-gray-800 dark:text-gray-100 font-bold">
              {repo.name}
            </h1>
            <p className="text-gray-500 dark:text-gray-400 mt-2">
              {repo.description || 'No description available'}
            </p>
          </div>
          <div className="flex items-center gap-3">
            <span className={`inline-flex items-center px-3 py-1.5 rounded-full text-sm font-medium ${
              repo.private 
                ? 'bg-red-100 text-red-800 dark:bg-red-900 dark:text-red-200'
                : 'bg-green-100 text-green-800 dark:bg-green-900 dark:text-green-200'
            }`}>
              {repo.private ? 'Private' : 'Public'}
            </span>
            <a
              href={repo.html_url}
              target="_blank"
              rel="noopener noreferrer"
              className="inline-flex items-center gap-2 bg-gray-100 dark:bg-gray-700 hover:bg-gray-200 dark:hover:bg-gray-600 text-gray-700 dark:text-gray-300 px-4 py-2 rounded-lg font-medium transition-colors"
            >
              <ExternalLink className="w-4 h-4" />
              View on GitHub
            </a>
          </div>
        </div>
      </div>

      {/* Main Content Grid */}
      <div className="grid grid-cols-1 xl:grid-cols-3 gap-8">
        
        {/* Left Column - Repository Stats & Info */}
        <div className="xl:col-span-1 space-y-6">
          
          {/* Repository Stats */}
          <div className="bg-white dark:bg-gray-800 shadow-sm rounded-xl p-6">
            <h3 className="text-lg font-semibold text-gray-800 dark:text-gray-100 mb-4">
              Repository Stats
            </h3>
            <div className="space-y-4">
              <div className="flex items-center justify-between">
                <div className="flex items-center gap-3">
                  <Star className="w-5 h-5 text-yellow-500" />
                  <span className="text-sm font-medium text-gray-600 dark:text-gray-400">Stars</span>
                </div>
                <span className="text-lg font-semibold text-gray-800 dark:text-gray-100">
                  {repo.stargazers_count?.toLocaleString() || '0'}
                </span>
              </div>
              <div className="flex items-center justify-between">
                <div className="flex items-center gap-3">
                  <GitFork className="w-5 h-5 text-gray-500" />
                  <span className="text-sm font-medium text-gray-600 dark:text-gray-400">Forks</span>
                </div>
                <span className="text-lg font-semibold text-gray-800 dark:text-gray-100">
                  {repo.forks_count?.toLocaleString() || '0'}
                </span>
              </div>
              <div className="flex items-center justify-between">
                <div className="flex items-center gap-3">
                  <Bug className="w-5 h-5 text-red-500" />
                  <span className="text-sm font-medium text-gray-600 dark:text-gray-400">Issues</span>
                </div>
                <span className="text-lg font-semibold text-gray-800 dark:text-gray-100">
                  {repo.open_issues_count?.toLocaleString() || '0'}
                </span>
              </div>
              <div className="flex items-center justify-between">
                <div className="flex items-center gap-3">
                  <Code className="w-5 h-5 text-blue-500" />
                  <span className="text-sm font-medium text-gray-600 dark:text-gray-400">Language</span>
                </div>
                <span className="text-lg font-semibold text-gray-800 dark:text-gray-100">
                  {repo.language || 'N/A'}
                </span>
              </div>
            </div>
          </div>

          {/* Repository Details */}
          <div className="bg-white dark:bg-gray-800 shadow-sm rounded-xl p-6">
            <h3 className="text-lg font-semibold text-gray-800 dark:text-gray-100 mb-4">
              Repository Details
            </h3>
            <dl className="space-y-3">
              <div className="flex justify-between">
                <dt className="text-sm font-medium text-gray-500 dark:text-gray-400">Created</dt>
                <dd className="text-sm text-gray-800 dark:text-gray-100">
                  {repo.created_at ? new Date(repo.created_at).toLocaleDateString() : 'N/A'}
                </dd>
              </div>
              <div className="flex justify-between">
                <dt className="text-sm font-medium text-gray-500 dark:text-gray-400">Last Updated</dt>
                <dd className="text-sm text-gray-800 dark:text-gray-100">
                  {repo.updated_at ? new Date(repo.updated_at).toLocaleDateString() : 'N/A'}
                </dd>
              </div>
              <div className="flex justify-between">
                <dt className="text-sm font-medium text-gray-500 dark:text-gray-400">Default Branch</dt>
                <dd className="text-sm text-gray-800 dark:text-gray-100">
                  {repo.default_branch || 'main'}
                </dd>
              </div>
              <div className="flex justify-between">
                <dt className="text-sm font-medium text-gray-500 dark:text-gray-400">Size</dt>
                <dd className="text-sm text-gray-800 dark:text-gray-100">
                  {repo.size ? `${(repo.size / 1024).toFixed(1)} MB` : 'N/A'}
                </dd>
              </div>
            </dl>
          </div>

          {/* Quick Actions */}
          <div className="bg-white dark:bg-gray-800 shadow-sm rounded-xl p-6">
            <h3 className="text-lg font-semibold text-gray-800 dark:text-gray-100 mb-4">
              Quick Actions
            </h3>
            <div className="space-y-3">
              <a
                href={`${repo.html_url}/issues`}
                target="_blank"
                rel="noopener noreferrer"
                className="flex items-center gap-3 p-3 rounded-lg bg-gray-50 dark:bg-gray-700 hover:bg-gray-100 dark:hover:bg-gray-600 transition-colors text-left w-full"
              >
                <Bug className="w-5 h-5 text-gray-600 flex-shrink-0" />
                <div>
                  <div className="text-sm font-medium text-gray-800 dark:text-gray-100">View Issues</div>
                  <div className="text-xs text-gray-600 dark:text-gray-400">Browse all issues</div>
                </div>
              </a>
              <a
                href={`${repo.html_url}/pulls`}
                target="_blank"
                rel="noopener noreferrer"
                className="flex items-center gap-3 p-3 rounded-lg bg-gray-50 dark:bg-gray-700 hover:bg-gray-100 dark:hover:bg-gray-600 transition-colors text-left w-full"
              >
                <GitFork className="w-5 h-5 text-gray-600 flex-shrink-0" />
                <div>
                  <div className="text-sm font-medium text-gray-800 dark:text-gray-100">View Pull Requests</div>
                  <div className="text-xs text-gray-600 dark:text-gray-400">Browse all PRs</div>
                </div>
              </a>
            </div>
          </div>
        </div>

        {/* Right Column - Management Tools */}
        <div className="xl:col-span-2 space-y-6">
          
          {/* AI-Powered Tools */}
          <div className="bg-white dark:bg-gray-800 shadow-sm rounded-xl p-6">
            <div className="flex items-center gap-3 mb-6">
              <Bot className="w-6 h-6 text-violet-600" />
              <h3 className="text-xl font-semibold text-gray-800 dark:text-gray-100">
                AI-Powered Tools
              </h3>
            </div>
            <div className="grid grid-cols-1 md:grid-cols-2 gap-4">
              <button
                onClick={() => router.push(`/${repoName}/triage`)}
                className="flex items-center gap-4 p-4 rounded-lg bg-violet-50 dark:bg-violet-900/20 hover:bg-violet-100 dark:hover:bg-violet-900/30 transition-colors text-left border border-violet-200 dark:border-violet-800"
              >
                <div className="flex-shrink-0">
                  <Bot className="w-8 h-8 text-violet-600" />
                </div>
                <div>
                  <div className="text-sm font-semibold text-violet-800 dark:text-violet-200">
                    AI Issue Triage
                  </div>
                  <div className="text-xs text-violet-600 dark:text-violet-400 mt-1">
                    Automatically categorize and prioritize issues
                  </div>
                </div>
              </button>
              
              <button
                onClick={() => router.push(`/${repoName}/duplicate`)}
                className="flex items-center gap-4 p-4 rounded-lg bg-purple-50 dark:bg-purple-900/20 hover:bg-purple-100 dark:hover:bg-purple-900/30 transition-colors text-left border border-purple-200 dark:border-purple-800"
              >
                <div className="flex-shrink-0">
                  <Search className="w-8 h-8 text-purple-600" />
                </div>
                <div>
                  <div className="text-sm font-semibold text-purple-800 dark:text-purple-200">
                    Duplicate Detection
                  </div>
                  <div className="text-xs text-purple-600 dark:text-purple-400 mt-1">
                    Find and merge similar issues
                  </div>
                </div>
              </button>
              
              <button
                onClick={() => router.push(`/${repoName}/spam`)}
                className="flex items-center gap-4 p-4 rounded-lg bg-red-50 dark:bg-red-900/20 hover:bg-red-100 dark:hover:bg-red-900/30 transition-colors text-left border border-red-200 dark:border-red-800"
              >
                <div className="flex-shrink-0">
                  <Shield className="w-8 h-8 text-red-600" />
                </div>
                <div>
                  <div className="text-sm font-semibold text-red-800 dark:text-red-200">
                    Spam Detection
                  </div>
                  <div className="text-xs text-red-600 dark:text-red-400 mt-1">
                    Identify and filter spam issues
                  </div>
                </div>
              </button>
              
              <button
                onClick={() => router.push(`/${repoName}/lifecycle`)}
                className="flex items-center gap-4 p-4 rounded-lg bg-blue-50 dark:bg-blue-900/20 hover:bg-blue-100 dark:hover:bg-blue-900/30 transition-colors text-left border border-blue-200 dark:border-blue-800"
              >
                <div className="flex-shrink-0">
                  <BarChart3 className="w-8 h-8 text-blue-600" />
                </div>
                <div>
                  <div className="text-sm font-semibold text-blue-800 dark:text-blue-200">
                    Lifecycle Tracker
                  </div>
                  <div className="text-xs text-blue-600 dark:text-blue-400 mt-1">
                    Track issue progress and metrics
                  </div>
                </div>
              </button>
            </div>
          </div>

          {/* Repository Management */}
          <div className="bg-white dark:bg-gray-800 shadow-sm rounded-xl p-6">
            <div className="flex items-center gap-3 mb-6">
              <RefreshCw className="w-6 h-6 text-green-600" />
              <h3 className="text-xl font-semibold text-gray-800 dark:text-gray-100">
                Repository Management
              </h3>
            </div>
            <div className="grid grid-cols-1 md:grid-cols-2 gap-4">
              <button
                onClick={async () => {
                  try {
                    const response = await fetch('/api/github/sync-issues', {
                      method: 'POST',
                      headers: { 'Content-Type': 'application/json' },
                      body: JSON.stringify({
                        owner: repo.owner.login,
                        repo: repo.name,
                        limit: 100
                      })
                    })
                    const data = await response.json()
                    if (response.ok) {
                      alert(`Synced ${data.syncedCount} issues!`)
                    } else {
                      alert(`Error: ${data.error}`)
                    }
                  } catch (error) {
                    alert(`Error syncing issues: ${error}`)
                  }
                }}
                className="flex items-center gap-4 p-4 rounded-lg bg-green-50 dark:bg-green-900/20 hover:bg-green-100 dark:hover:bg-green-900/30 transition-colors text-left border border-green-200 dark:border-green-800"
              >
                <div className="flex-shrink-0">
                  <RefreshCw className="w-8 h-8 text-green-600" />
                </div>
                <div>
                  <div className="text-sm font-semibold text-green-800 dark:text-green-200">
                    Sync Issues
                  </div>
                  <div className="text-xs text-green-600 dark:text-green-400 mt-1">
                    Update issues from GitHub
                  </div>
                </div>
              </button>
              
              <button
                onClick={() => router.push(`/${repoName}/heatmaps`)}
                className="flex items-center gap-4 p-4 rounded-lg bg-emerald-50 dark:bg-emerald-900/20 hover:bg-emerald-100 dark:hover:bg-emerald-900/30 transition-colors text-left border border-emerald-200 dark:border-emerald-800"
              >
                <div className="flex-shrink-0">
                  <BarChart3 className="w-8 h-8 text-emerald-600" />
                </div>
                <div>
                  <div className="text-sm font-semibold text-emerald-800 dark:text-emerald-200">
                    Contribution Heatmaps
                  </div>
                  <div className="text-xs text-emerald-600 dark:text-emerald-400 mt-1">
                    Visualize contributor activity
                  </div>
                </div>
              </button>
            </div>
          </div>

          {/* Maintainer Controls Section */}
          <div>
            <RepoMaintainerControls repoName={repoName} onRefresh={() => window.location.reload()} />
          </div>

          {/* Assignments Section */}
          <div>
            <RepoAssignments repoName={repoName} />
          </div>
        </div>
      </div>

      {/* Stale Issues Section */}
      <div className="mt-8">
        <RepoStaleIssues repoName={repoName} owner={repo.owner?.login || ''} />
      </div>

    </div>
  )
}<|MERGE_RESOLUTION|>--- conflicted
+++ resolved
@@ -4,11 +4,8 @@
 import { useParams, useRouter } from 'next/navigation'
 import RepoAssignments from './repo-assignments'
 import RepoMaintainerControls from './repo-maintainer-controls'
-<<<<<<< HEAD
 import RepoStaleIssues from './repo-stale-issues'
-=======
 import { Lock, Users, AlertTriangle, Bot, Search, Shield, BarChart3, RefreshCw, ExternalLink, Star, GitFork, Bug, Code } from 'lucide-react'
->>>>>>> 913dcdc7
 
 export default function RepoDashboard() {
   const params = useParams()
